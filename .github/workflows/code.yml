name: Code CI

on:
  push:
  pull_request:
env:
  # The target python version, which must match the Dockerfile version
  CONTAINER_PYTHON: "3.10"

jobs:
  lint:
    # pull requests are a duplicate of a branch push if within the same repo.
    if: github.event_name != 'pull_request' || github.event.pull_request.head.repo.full_name != github.repository
    runs-on: ubuntu-latest

    steps:
      - name: Checkout
        uses: actions/checkout@v3

      - name: Install python packages
        uses: ./.github/actions/install_requirements
        with:
          requirements_file: requirements-dev-3.x.txt
          install_options: -e .[dev]

      - name: Lint
        run: tox -e pre-commit,mypy

  system-test:
    if: github.event_name != 'pull_request' || github.event.pull_request.head.repo.full_name != github.repository
    runs-on: ubuntu-latest

    steps:
      - name: Checkout
        uses: actions/checkout@v3

      - name: Run System Test
        run: ./tests/sys-test.sh

  test:
    if: github.event_name != 'pull_request' || github.event.pull_request.head.repo.full_name != github.repository
    strategy:
      fail-fast: false
      matrix:
        os: ["ubuntu-latest"] # can add windows-latest, macos-latest
        python: ["3.10", "3.11"]
        install: ["-e .[dev]"]
        # Make one version be non-editable to test both paths of version code
        include:
          - os: "ubuntu-latest"
            python: "3.8"
            install: ".[dev]"

    runs-on: ${{ matrix.os }}
    env:
      # https://github.com/pytest-dev/pytest/issues/2042
      PY_IGNORE_IMPORTMISMATCH: "1"
      # enable QT tests with no X Display
      QT_QPA_PLATFORM: "offscreen"

    steps:
      - name: Checkout
        uses: actions/checkout@v3
        with:
          # Need this to get version number from last tag
          fetch-depth: 0
          submodules: recursive

      - name: Install python packages
        uses: ./.github/actions/install_requirements
        with:
          python_version: ${{ matrix.python }}
          requirements_file: requirements-test-${{ matrix.os }}-${{ matrix.python }}.txt
          install_options: ${{ matrix.install }}

      - name: List dependency tree
        run: pipdeptree

      - name: Run tests
        run: pytest

      - name: Upload coverage to Codecov
        uses: codecov/codecov-action@v3
        with:
          name: ${{ matrix.python }}/${{ matrix.os }}
          files: cov.xml

  dist:
    if: github.event_name != 'pull_request' || github.event.pull_request.head.repo.full_name != github.repository
    runs-on: "ubuntu-latest"

    steps:
      - name: Checkout
        uses: actions/checkout@v3
        with:
          # Need this to get version number from last tag
          fetch-depth: 0

      - name: Build sdist and wheel
        run: |
          export SOURCE_DATE_EPOCH=$(git log -1 --pretty=%ct) && \
          pipx run build

      - name: Upload sdist and wheel as artifacts
        uses: actions/upload-artifact@v3
        with:
          name: dist
          path: dist

      - name: Check for packaging errors
        run: pipx run twine check --strict dist/*

      - name: Install python packages
        uses: ./.github/actions/install_requirements
        with:
          python_version: ${{env.CONTAINER_PYTHON}}
          requirements_file: requirements.txt
          install_options: dist/*.whl

      - name: Test module --version works using the installed wheel
        # If more than one module in src/ replace with module name to test
        run: python -m $(ls src | head -1) --version

  container:
    needs: [lint, dist, test, system-test]
    runs-on: ubuntu-latest

    permissions:
      contents: read
      packages: write

    env:
      TEST_TAG: "testing"

    steps:
      - name: Checkout
        uses: actions/checkout@v3

      # image names must be all lower case
      - name: Generate image repo name
        run: echo IMAGE_REPOSITORY=ghcr.io/$(tr '[:upper:]' '[:lower:]' <<< "${{ github.repository }}") >> $GITHUB_ENV

      - name: Download wheel and lockfiles
        uses: actions/download-artifact@v3
        with:
          path: artifacts/

      - name: Log in to GitHub Docker Registry
        if: github.event_name != 'pull_request'
        uses: docker/login-action@v2
        with:
          registry: ghcr.io
          username: ${{ github.actor }}
          password: ${{ secrets.GITHUB_TOKEN }}

      - name: Set up Docker Buildx
        id: buildx
        uses: docker/setup-buildx-action@v2

      - name: Build and export to Docker local cache
        uses: docker/build-push-action@v4
        with:
<<<<<<< HEAD
=======
        # Note build-args, context, file, and target must all match between this
        # step and the later build-push-action, otherwise the second build-push-action
        # will attempt to build the image again
>>>>>>> ef0af865
          build-args: |
            PIP_OPTIONS=-r lockfiles/requirements.txt dist/*.whl
          context: artifacts/
          file: ./Dockerfile
          target: runtime
          load: true
          tags: ${{ env.TEST_TAG }}
<<<<<<< HEAD
          # If you have a long docker build (2+ minutes), uncomment the
          # following to turn on caching. For short build times this
=======
          # If you have a long docker build (2+ minutes), uncomment the 
          # following to turn on caching. For short build times this 
>>>>>>> ef0af865
          # makes it a little slower
          #cache-from: type=gha
          #cache-to: type=gha,mode=max

      - name: Test cli works in cached runtime image
        run: docker run docker.io/library/${{ env.TEST_TAG }} --version

      - name: Create tags for publishing image
<<<<<<< HEAD
        if: github.ref_type == 'tag'
=======
>>>>>>> ef0af865
        id: meta
        uses: docker/metadata-action@v4
        with:
          images: ${{ env.IMAGE_REPOSITORY }}
          tags: |
            type=ref,event=tag
            type=raw,value=latest, enable=${{ github.ref_type == 'tag' }}
          # type=edge,branch=main
          # Add line above to generate image for every commit to given branch,
          # and uncomment the end of if clause in next step

      - name: Push cached image to container registry
<<<<<<< HEAD
        if: github.ref_type == 'tag'
        uses: docker/build-push-action@v3
        # Note this does not build the image again, it will
        # find the image in the Docker cache and publish it
=======
        if: github.ref_type == 'tag' # || github.ref_name == 'main'
        uses: docker/build-push-action@v3
        # This does not build the image again, it will find the image in the 
        # Docker cache and publish it
>>>>>>> ef0af865
        with:
        # Note build-args, context, file, and target must all match between this
        # step and the previous build-push-action, otherwise this step will 
        # attempt to build the image again
          build-args: |
            PIP_OPTIONS=-r lockfiles/requirements.txt dist/*.whl
          context: artifacts/
          file: ./Dockerfile
          target: runtime
          push: true
          tags: ${{ steps.meta.outputs.tags }}
          labels: ${{ steps.meta.outputs.labels }}

  release:
    # upload to PyPI and make a release on every tag
<<<<<<< HEAD
    needs: [lint, dist, test, system-test]
=======
    needs: [lint, dist, test]
>>>>>>> ef0af865
    if: ${{ github.event_name == 'push' && github.ref_type == 'tag' }}
    runs-on: ubuntu-latest
    env:
      HAS_PYPI_TOKEN: ${{ secrets.PYPI_TOKEN != '' }}

    steps:
      - uses: actions/download-artifact@v3

      - name: Fixup blank lockfiles
        # Github release artifacts can't be blank
        run: for f in lockfiles/*; do [ -s $f ] || echo '# No requirements' >> $f; done

      - name: Github Release
        # We pin to the SHA, not the tag, for security reasons.
        # https://docs.github.com/en/actions/learn-github-actions/security-hardening-for-github-actions#using-third-party-actions
        uses: softprops/action-gh-release@de2c0eb89ae2a093876385947365aca7b0e5f844 # v0.1.15
        with:
          prerelease: ${{ contains(github.ref_name, 'a') || contains(github.ref_name, 'b') || contains(github.ref_name, 'rc') }}
          files: |
            dist/*
            lockfiles/*
          generate_release_notes: true
        env:
          GITHUB_TOKEN: ${{ secrets.GITHUB_TOKEN }}

      - name: Publish to PyPI
        if: ${{ env.HAS_PYPI_TOKEN }}
        uses: pypa/gh-action-pypi-publish@release/v1
        with:
          password: ${{ secrets.PYPI_TOKEN }}<|MERGE_RESOLUTION|>--- conflicted
+++ resolved
@@ -160,12 +160,9 @@
       - name: Build and export to Docker local cache
         uses: docker/build-push-action@v4
         with:
-<<<<<<< HEAD
-=======
-        # Note build-args, context, file, and target must all match between this
-        # step and the later build-push-action, otherwise the second build-push-action
-        # will attempt to build the image again
->>>>>>> ef0af865
+          # Note build-args, context, file, and target must all match between this
+          # step and the later build-push-action, otherwise the second build-push-action
+          # will attempt to build the image again
           build-args: |
             PIP_OPTIONS=-r lockfiles/requirements.txt dist/*.whl
           context: artifacts/
@@ -173,13 +170,8 @@
           target: runtime
           load: true
           tags: ${{ env.TEST_TAG }}
-<<<<<<< HEAD
           # If you have a long docker build (2+ minutes), uncomment the
           # following to turn on caching. For short build times this
-=======
-          # If you have a long docker build (2+ minutes), uncomment the 
-          # following to turn on caching. For short build times this 
->>>>>>> ef0af865
           # makes it a little slower
           #cache-from: type=gha
           #cache-to: type=gha,mode=max
@@ -188,10 +180,6 @@
         run: docker run docker.io/library/${{ env.TEST_TAG }} --version
 
       - name: Create tags for publishing image
-<<<<<<< HEAD
-        if: github.ref_type == 'tag'
-=======
->>>>>>> ef0af865
         id: meta
         uses: docker/metadata-action@v4
         with:
@@ -204,21 +192,14 @@
           # and uncomment the end of if clause in next step
 
       - name: Push cached image to container registry
-<<<<<<< HEAD
-        if: github.ref_type == 'tag'
-        uses: docker/build-push-action@v3
-        # Note this does not build the image again, it will
-        # find the image in the Docker cache and publish it
-=======
         if: github.ref_type == 'tag' # || github.ref_name == 'main'
         uses: docker/build-push-action@v3
-        # This does not build the image again, it will find the image in the 
+        # This does not build the image again, it will find the image in the
         # Docker cache and publish it
->>>>>>> ef0af865
-        with:
-        # Note build-args, context, file, and target must all match between this
-        # step and the previous build-push-action, otherwise this step will 
-        # attempt to build the image again
+        with:
+          # Note build-args, context, file, and target must all match between this
+          # step and the previous build-push-action, otherwise this step will
+          # attempt to build the image again
           build-args: |
             PIP_OPTIONS=-r lockfiles/requirements.txt dist/*.whl
           context: artifacts/
@@ -230,11 +211,7 @@
 
   release:
     # upload to PyPI and make a release on every tag
-<<<<<<< HEAD
     needs: [lint, dist, test, system-test]
-=======
-    needs: [lint, dist, test]
->>>>>>> ef0af865
     if: ${{ github.event_name == 'push' && github.ref_type == 'tag' }}
     runs-on: ubuntu-latest
     env:
