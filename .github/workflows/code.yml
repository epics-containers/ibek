--- conflicted
+++ resolved
@@ -95,13 +95,6 @@
       - name: Install with locked dependencies
         if: matrix.lock
         run: |
-<<<<<<< HEAD
-          touch requirements.txt requirements_dev.txt
-          pip install -r requirements.txt -e .
-          pip freeze --exclude-editable > requirements.txt
-          pip install -r requirements_dev.txt -e .[dev]
-          pip freeze --exclude-editable > requirements_dev.txt
-=======
           echo '# runtime dependencies' > requirements.txt 
           echo '# developer dependencies' > requirements_dev.txt
           # above avoids zero length requirements files
@@ -109,7 +102,6 @@
           pip freeze --exclude-editable >> requirements.txt
           pip install -r requirements_dev.txt -e .[dev]
           pip freeze --exclude-editable >> requirements_dev.txt
->>>>>>> d9e682cd
 
       - name: Install with latest dependencies
         if: ${{ ! matrix.lock }}
@@ -128,13 +120,10 @@
           name: ${{ matrix.python }}/${{ matrix.os }}/${{ matrix.lock }}
           files: cov.xml
 
-<<<<<<< HEAD
       - name: Generate ibek.defs.schema.json
         run: |
           ibek ibek-schema ibek.defs.schema.json
 
-=======
->>>>>>> d9e682cd
       - name: Upload build files
         if: matrix.lock
         uses: actions/upload-artifact@v2
@@ -143,10 +132,7 @@
           path: |
             requirements.txt
             requirements_dev.txt
-<<<<<<< HEAD
             ibek.defs.schema.json
-=======
->>>>>>> d9e682cd
 
   release:
     needs: [lint, wheel, test]
