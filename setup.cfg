[metadata]
name = ibek
description = IOC Builder for EPICS and Kubernetes
url = https://github.com/epics-containers/ibek
author = Tom Cobb
author_email = tom.cobb@diamond.ac.uk
license = Apache License 2.0
long_description = file: README.rst
long_description_content_type = text/x-rst
classifiers =
    License :: OSI Approved :: Apache Software License
    Programming Language :: Python :: 3.8
    Programming Language :: Python :: 3.9
    Programming Language :: Python :: 3.10
    Programming Language :: Python :: 3.11

[options]
python_requires = >=3.8
packages = find:
# =src is interpreted as {"": "src"}
# as per recommendation here https://hynek.me/articles/testing-packaging/
package_dir =
    =src

setup_requires =
    setuptools_scm[toml]>=6.2
    
install_requires =
     typing-extensions
     apischema>=0.15
     typer
     ruamel.yaml
     jsonschema
     jinja2
    
# Specify any package dependencies below.
# install_requires =
#     numpy
#     scipy

[options.extras_require]
# For development tests/docs
dev =
    black==22.10.0
    flake8-isort
    isort>5.0
    mypy
    pipdeptree
    pre-commit
    pydata-sphinx-theme < 0.10.1
    pytest-cov
    setuptools_scm[toml]>=6.2
<<<<<<< HEAD
    sphinx-apischema
    sphinx-rtd-theme-github-versions
=======
    sphinx-autobuild
    sphinx-copybutton
    sphinx-design
>>>>>>> 4ccb6016
    tox
    tox-direct
    types-mock

[options.packages.find]
where = src

# Specify any package data to be included in the wheel below.
[options.package_data]
ibek =
    helm-template/*/*
    helm-template/*
    templates/*

[options.entry_points]
# Include a command line script
console_scripts =
    ibek = ibek.__main__:cli

[mypy]
# Ignore missing stubs for modules we use
ignore_missing_imports = True

[isort]
profile=black
float_to_top=true

[flake8]
# Make flake8 respect black's line length (default 88),
max-line-length = 88
extend-ignore =
    E203,  # See https://github.com/PyCQA/pycodestyle/issues/373
    F811,  # support typing.overload decorator
    F722,  # allow Annotated[typ, some_func("some string")]
exclude =
    .tox
    venv

[tool:pytest]
# Run pytest with all our checkers, and don't spam us with massive tracebacks on error
addopts =
    --tb=native -vv --doctest-modules --doctest-glob="*.rst"
    --cov=ibek --cov-report term --cov-report xml:cov.xml
# https://iscinumpy.gitlab.io/post/bound-version-constraints/#watch-for-warnings
filterwarnings = error
# Doctest python code in docs, python code in src docstrings, test functions in tests
testpaths =
    docs src tests

[coverage:run]
data_file = /tmp/ibek.coverage

[coverage:paths]
# Tests are run from installed location, map back to the src directory
source =
    src
    **/site-packages/

# Use tox to provide parallel linting and testing
# NOTE that we pre-install all tools in the dev dependencies (including tox).
# Hence the use of allowlist_externals instead of using the tox virtualenvs.
# This ensures a match between developer time tools in the IDE and tox tools.
[tox:tox]
skipsdist = True

[testenv:{pre-commit,mypy,pytest,docs}]
<<<<<<< HEAD
passenv =
    PYTHONPATH
    HOME
setenv =
    QT_QPA_PLATFORM = offscreen
=======
# Don't create a virtualenv for the command, requires tox-direct plugin
direct = True
passenv = *
>>>>>>> 4ccb6016
allowlist_externals = 
    pytest 
    pre-commit
    mypy
    sphinx-build
    sphinx-autobuild
commands =
    pytest: pytest {posargs}
    mypy: mypy src tests {posargs}
    pre-commit: pre-commit run --all-files {posargs}
    docs: sphinx-{posargs:build -EW --keep-going} -T docs build/html<|MERGE_RESOLUTION|>--- conflicted
+++ resolved
@@ -24,7 +24,7 @@
 
 setup_requires =
     setuptools_scm[toml]>=6.2
-    
+
 install_requires =
      typing-extensions
      apischema>=0.15
@@ -32,7 +32,7 @@
      ruamel.yaml
      jsonschema
      jinja2
-    
+
 # Specify any package dependencies below.
 # install_requires =
 #     numpy
@@ -50,14 +50,11 @@
     pydata-sphinx-theme < 0.10.1
     pytest-cov
     setuptools_scm[toml]>=6.2
-<<<<<<< HEAD
     sphinx-apischema
     sphinx-rtd-theme-github-versions
-=======
     sphinx-autobuild
     sphinx-copybutton
     sphinx-design
->>>>>>> 4ccb6016
     tox
     tox-direct
     types-mock
@@ -124,19 +121,11 @@
 skipsdist = True
 
 [testenv:{pre-commit,mypy,pytest,docs}]
-<<<<<<< HEAD
-passenv =
-    PYTHONPATH
-    HOME
-setenv =
-    QT_QPA_PLATFORM = offscreen
-=======
 # Don't create a virtualenv for the command, requires tox-direct plugin
 direct = True
 passenv = *
->>>>>>> 4ccb6016
-allowlist_externals = 
-    pytest 
+allowlist_externals =
+    pytest
     pre-commit
     mypy
     sphinx-build
