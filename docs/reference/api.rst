API
===

<<<<<<< HEAD
This is the internal API reference for ibek


.. automodule ibek
=======
.. automodule:: python3_pip_skeleton

    ``python3_pip_skeleton``
    -----------------------------------

This is the internal API reference for python3_pip_skeleton
>>>>>>> d9e682cd

``ibek``
~~~~~~~~

<<<<<<< HEAD
.. data:: ibek.__version__
=======
.. data:: python3_pip_skeleton.__version__
>>>>>>> d9e682cd
    :type: str

    Version number as calculated by https://github.com/pypa/setuptools_scm

<<<<<<< HEAD
``ibek.globals``
----------------

.. automodule:: ibek.globals
    :members:

``ibek.support``
----------------

.. automodule:: ibek.support
    :members:

``ibek.ioc``
------------------

.. automodule:: ibek.ioc
    :members:

``ibek.modules``
------------------

.. automodule:: ibek.modules
    :members:

``ibek.helm``
-------------

.. automodule:: ibek.helm
    :members:

``ibek.render``
---------------

.. automodule:: ibek.render
    :members:

.. class:: apischema.types.UndefinedType

    A sentinel value that allows detection that a value has not been passed at init
=======
.. automodule:: python3_pip_skeleton.hello
    :members:

    ``python3_pip_skeleton.hello``
    -----------------------------------------
>>>>>>> d9e682cd
<|MERGE_RESOLUTION|>--- conflicted
+++ resolved
@@ -1,33 +1,19 @@
 API
 ===
 
-<<<<<<< HEAD
 This is the internal API reference for ibek
 
 
 .. automodule ibek
-=======
-.. automodule:: python3_pip_skeleton
-
-    ``python3_pip_skeleton``
-    -----------------------------------
-
-This is the internal API reference for python3_pip_skeleton
->>>>>>> d9e682cd
 
 ``ibek``
 ~~~~~~~~
 
-<<<<<<< HEAD
 .. data:: ibek.__version__
-=======
-.. data:: python3_pip_skeleton.__version__
->>>>>>> d9e682cd
     :type: str
 
     Version number as calculated by https://github.com/pypa/setuptools_scm
 
-<<<<<<< HEAD
 ``ibek.globals``
 ----------------
 
@@ -66,11 +52,4 @@
 
 .. class:: apischema.types.UndefinedType
 
-    A sentinel value that allows detection that a value has not been passed at init
-=======
-.. automodule:: python3_pip_skeleton.hello
-    :members:
-
-    ``python3_pip_skeleton.hello``
-    -----------------------------------------
->>>>>>> d9e682cd
+    A sentinel value that allows detection that a value has not been passed at init