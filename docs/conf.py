# Configuration file for the Sphinx documentation builder.
#
# This file only contains a selection of the most common options. For a full
# list see the documentation:
# https://www.sphinx-doc.org/en/master/usage/configuration.html

<<<<<<< HEAD
import ibek
=======
from pathlib import Path
from subprocess import check_output

import python3_pip_skeleton
>>>>>>> 4ccb6016

# -- General configuration ------------------------------------------------

# General information about the project.
project = "ibek"

# The full version, including alpha/beta/rc tags.
release = ibek.__version__

# The short X.Y version.
if "+" in release:
    # Not on a tag, use branch name
    root = Path(__file__).absolute().parent.parent
    git_branch = check_output("git branch --show-current".split(), cwd=root)
    version = git_branch.decode().strip()
else:
    version = release

extensions = [
    # Use this for generating API docs
    "sphinx.ext.autodoc",
    # This can parse google style docstrings
    "sphinx.ext.napoleon",
    # For linking to external sphinx documentation
    "sphinx.ext.intersphinx",
    # Add links to source code in API docs
    "sphinx.ext.viewcode",
    # Adds the inheritance-diagram generation directive
    "sphinx.ext.inheritance_diagram",
<<<<<<< HEAD
    # Makes autodoc understand apischema annotated classes/functions
    "sphinx_apischema",
=======
    # Add a copy button to each code block
    "sphinx_copybutton",
    # For the card element
    "sphinx_design",
>>>>>>> 4ccb6016
]

# If true, Sphinx will warn about all references where the target cannot
# be found.
nitpicky = True

# A list of (type, target) tuples (by default empty) that should be ignored when
# generating warnings in "nitpicky mode". Note that type should include the
# domain name if present. Example entries would be ('py:func', 'int') or
# ('envvar', 'LD_LIBRARY_PATH').
nitpick_ignore = [
    ("py:class", "NoneType"),
    ("py:class", "'str'"),
    ("py:class", "'float'"),
    ("py:class", "'int'"),
    ("py:class", "'bool'"),
    ("py:class", "'object'"),
    ("py:class", "'id'"),
    ("py:class", "typing_extensions.Literal"),
]

# Both the class’ and the __init__ method’s docstring are concatenated and
# inserted into the main body of the autoclass directive
autoclass_content = "both"

# Order the members by the order they appear in the source code
autodoc_member_order = "bysource"

# Don't inherit docstrings from baseclasses
autodoc_inherit_docstrings = False

# Output graphviz directive produced images in a scalable format
graphviz_output_format = "svg"

# The name of a reST role (builtin or Sphinx extension) to use as the default
# role, that is, for text marked up `like this`
default_role = "any"

# The suffix of source filenames.
source_suffix = ".rst"

# The master toctree document.
master_doc = "index"

# List of patterns, relative to source directory, that match files and
# directories to ignore when looking for source files.
# These patterns also affect html_static_path and html_extra_path
exclude_patterns = ["_build"]

# The name of the Pygments (syntax highlighting) style to use.
pygments_style = "sphinx"

# This means you can link things like `str` and `asyncio` to the relevant
# docs in the python documentation.
intersphinx_mapping = dict(python=("https://docs.python.org/3/", None))

# A dictionary of graphviz graph attributes for inheritance diagrams.
inheritance_graph_attrs = dict(rankdir="TB")

# Common links that should be available on every page
rst_epilog = """
.. _Diamond Light Source: http://www.diamond.ac.uk
.. _black: https://github.com/psf/black
.. _flake8: https://flake8.pycqa.org/en/latest/
.. _isort: https://github.com/PyCQA/isort
.. _mypy: http://mypy-lang.org/
.. _pre-commit: https://pre-commit.com/
"""

# Ignore localhost links for periodic check that links in docs are valid
linkcheck_ignore = [r"http://localhost:\d+/"]

# Set copy-button to ignore python and bash prompts
# https://sphinx-copybutton.readthedocs.io/en/latest/use.html#using-regexp-prompt-identifiers
copybutton_prompt_text = r">>> |\.\.\. |\$ |In \[\d*\]: | {2,5}\.\.\.: | {5,8}: "
copybutton_prompt_is_regexp = True

# -- Options for HTML output -------------------------------------------------

# The theme to use for HTML and HTML Help pages.  See the documentation for
# a list of builtin themes.
#
html_theme = "pydata_sphinx_theme"
github_repo = project
github_user = "DiamondLightSource"

# Theme options for pydata_sphinx_theme
html_theme_options = dict(
    logo=dict(
        text=project,
    ),
    use_edit_page_button=True,
    github_url=f"https://github.com/{github_user}/{github_repo}",
    icon_links=[
        dict(
            name="PyPI",
            url=f"https://pypi.org/project/{project}",
            icon="fas fa-cube",
        )
    ],
    switcher=dict(
        json_url=f"https://{github_user}.github.io/{github_repo}/switcher.json",
        version_match=version,
    ),
    navbar_end=["theme-switcher", "icon-links", "version-switcher"],
    external_links=[
        dict(
            name="Release Notes",
            url=f"https://github.com/{github_user}/{github_repo}/releases",
        )
    ],
)

# A dictionary of values to pass into the template engine’s context for all pages
html_context = dict(
    github_user=github_user,
    github_repo=project,
    github_version=version,
    doc_path="docs",
)

# If true, "Created using Sphinx" is shown in the HTML footer. Default is True.
html_show_sphinx = False

# If true, "(C) Copyright ..." is shown in the HTML footer. Default is True.
html_show_copyright = False

# Logo
html_logo = "images/ibek-logo.svg"
html_favicon = "images/ibek-favicon.ico"<|MERGE_RESOLUTION|>--- conflicted
+++ resolved
@@ -4,14 +4,10 @@
 # list see the documentation:
 # https://www.sphinx-doc.org/en/master/usage/configuration.html
 
-<<<<<<< HEAD
-import ibek
-=======
 from pathlib import Path
 from subprocess import check_output
 
-import python3_pip_skeleton
->>>>>>> 4ccb6016
+import ibek
 
 # -- General configuration ------------------------------------------------
 
@@ -41,15 +37,12 @@
     "sphinx.ext.viewcode",
     # Adds the inheritance-diagram generation directive
     "sphinx.ext.inheritance_diagram",
-<<<<<<< HEAD
     # Makes autodoc understand apischema annotated classes/functions
     "sphinx_apischema",
-=======
     # Add a copy button to each code block
     "sphinx_copybutton",
     # For the card element
     "sphinx_design",
->>>>>>> 4ccb6016
 ]
 
 # If true, Sphinx will warn about all references where the target cannot
