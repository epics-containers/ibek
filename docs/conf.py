# Configuration file for the Sphinx documentation builder.
#
# This file only contains a selection of the most common options. For a full
# list see the documentation:
# https://www.sphinx-doc.org/en/master/usage/configuration.html

<<<<<<< HEAD
import ibek
=======
import python3_pip_skeleton
>>>>>>> d9e682cd

# -- General configuration ------------------------------------------------

# General information about the project.
<<<<<<< HEAD
project = "ibek"

# The full version, including alpha/beta/rc tags.
release = ibek.__version__
=======
project = "python3-pip-skeleton"

# The full version, including alpha/beta/rc tags.
release = python3_pip_skeleton.__version__
>>>>>>> d9e682cd

# The short X.Y version.
if "+" in release:
    # Not on a tag
    version = "main"
else:
    version = release

extensions = [
    # Use this for generating API docs
    "sphinx.ext.autodoc",
    # This can parse google style docstrings
    "sphinx.ext.napoleon",
    # For linking to external sphinx documentation
    "sphinx.ext.intersphinx",
    # Add links to source code in API docs
    "sphinx.ext.viewcode",
    # Adds the inheritance-diagram generation directive
    "sphinx.ext.inheritance_diagram",
    # Makes autodoc understand apischema annotated classes/functions
    "sphinx_apischema",
]

# If true, Sphinx will warn about all references where the target cannot
# be found.
nitpicky = True

# A list of (type, target) tuples (by default empty) that should be ignored when
# generating warnings in "nitpicky mode". Note that type should include the
# domain name if present. Example entries would be ('py:func', 'int') or
# ('envvar', 'LD_LIBRARY_PATH').
nitpick_ignore = [
    ("py:class", "NoneType"),
    ("py:class", "'str'"),
    ("py:class", "'float'"),
    ("py:class", "'int'"),
    ("py:class", "'bool'"),
    ("py:class", "'object'"),
    ("py:class", "'id'"),
    ("py:class", "apischema.utils.UndefinedType"),
    ("py:class", "typing_extensions.Literal"),
]

# Both the class’ and the __init__ method’s docstring are concatenated and
# inserted into the main body of the autoclass directive
autoclass_content = "both"

# Order the members by the order they appear in the source code
autodoc_member_order = "bysource"

# Don't inherit docstrings from baseclasses
autodoc_inherit_docstrings = False

# Output graphviz directive produced images in a scalable format
graphviz_output_format = "svg"

# The name of a reST role (builtin or Sphinx extension) to use as the default
# role, that is, for text marked up `like this`
default_role = "any"

# The suffix of source filenames.
source_suffix = ".rst"

# The master toctree document.
master_doc = "index"

# List of patterns, relative to source directory, that match files and
# directories to ignore when looking for source files.
# These patterns also affect html_static_path and html_extra_path
exclude_patterns = ["_build"]

# The name of the Pygments (syntax highlighting) style to use.
pygments_style = "sphinx"

# This means you can link things like `str` and `asyncio` to the relevant
# docs in the python documentation.
intersphinx_mapping = dict(python=("https://docs.python.org/3/", None))

# A dictionary of graphviz graph attributes for inheritance diagrams.
inheritance_graph_attrs = dict(rankdir="TB")

# Common links that should be available on every page
rst_epilog = """
.. _Diamond Light Source:
    http://www.diamond.ac.uk
"""

# Ignore localhost links for period check that links in docs are valid
linkcheck_ignore = [r"http://localhost:\d+/"]

# -- Options for HTML output -------------------------------------------------

# The theme to use for HTML and HTML Help pages.  See the documentation for
# a list of builtin themes.
#
html_theme = "sphinx_rtd_theme_github_versions"

# Options for the sphinx rtd theme, use DLS blue
html_theme_options = dict(style_nav_header_background="rgb(7, 43, 93)")

# Add any paths that contain custom static files (such as style sheets) here,
# relative to this directory. They are copied after the builtin static files,
# so a file named "default.css" will overwrite the builtin "default.css".
html_static_path = ["_static"]

# If true, "Created using Sphinx" is shown in the HTML footer. Default is True.
html_show_sphinx = False

# If true, "(C) Copyright ..." is shown in the HTML footer. Default is True.
html_show_copyright = False

# Add some CSS classes for columns and other tweaks in a custom css file
html_css_files = ["theme_overrides.css"]

# Logo
html_logo = "images/ibek-logo.svg"
html_favicon = "images/ibek-favicon.ico"<|MERGE_RESOLUTION|>--- conflicted
+++ resolved
@@ -4,26 +4,15 @@
 # list see the documentation:
 # https://www.sphinx-doc.org/en/master/usage/configuration.html
 
-<<<<<<< HEAD
 import ibek
-=======
-import python3_pip_skeleton
->>>>>>> d9e682cd
 
 # -- General configuration ------------------------------------------------
 
 # General information about the project.
-<<<<<<< HEAD
 project = "ibek"
 
 # The full version, including alpha/beta/rc tags.
 release = ibek.__version__
-=======
-project = "python3-pip-skeleton"
-
-# The full version, including alpha/beta/rc tags.
-release = python3_pip_skeleton.__version__
->>>>>>> d9e682cd
 
 # The short X.Y version.
 if "+" in release:
