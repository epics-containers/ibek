--- conflicted
+++ resolved
@@ -86,7 +86,6 @@
 
         return self.variables[index]
 
-<<<<<<< HEAD
     re_get_type = re.compile(r"\| *([a-z]*) *}}")
     typs = ["int", "float", "bool", "list", "dict"]
 
@@ -104,9 +103,6 @@
         return value
 
     def render(self, context: Any, template_text: Any, typ: str = "") -> Any:
-=======
-    def render(self, context: Any, template_text: Any, typ: str = "str") -> Any:
->>>>>>> 4b657dfd
         """
         Render a Jinja template with the global _global object in the context
         """
@@ -131,7 +127,6 @@
                     ioc_name=self.ioc_name,
                 )
 
-<<<<<<< HEAD
                 if typ:
                     result = self._coerce(result, typ)
                 else:
@@ -139,13 +134,6 @@
                     if match:
                         typ = match.group(1)
                         result = self._coerce(result, typ)
-=======
-                # make sure the result is the correct type as expected by the argument
-                if typ in ["list", "int", "float", "dict", "bool"]:
-                    # coerce the rendered parameter to its intended type
-                    cast_type = getattr(builtins, typ)
-                    result = cast_type(ast.literal_eval(result))  # type: ignore
->>>>>>> 4b657dfd
 
             except Exception as e:
                 raise ValueError(
